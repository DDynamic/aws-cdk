--- conflicted
+++ resolved
@@ -1,12 +1,7 @@
 /// !cdk-integ PipelineStack
 import * as codepipeline from '@aws-cdk/aws-codepipeline';
 import * as codepipeline_actions from '@aws-cdk/aws-codepipeline-actions';
-<<<<<<< HEAD
-import * as s3 from '@aws-cdk/aws-s3';
-import { App, CfnResource, RemovalPolicy, Stack, StackProps, Stage, StageProps } from '@aws-cdk/core';
-=======
 import { App, CfnResource, DefaultStackSynthesizer, SecretValue, Stack, StackProps, Stage, StageProps } from '@aws-cdk/core';
->>>>>>> 2e0eb969
 import { Construct } from 'constructs';
 import * as cdkp from '../lib';
 
@@ -85,12 +80,7 @@
     '@aws-cdk/core:newStyleStackSynthesis': 'true',
   },
 });
-<<<<<<< HEAD
-new CdkpipelinesDemoPipelineStack(app, 'PipelineStack');
-=======
 new CdkpipelinesDemoPipelineStack(app, 'PipelineStack', {
-  env: { account: process.env.CDK_DEFAULT_ACCOUNT, region: process.env.CDK_DEFAULT_REGION },
   synthesizer: new DefaultStackSynthesizer(),
 });
->>>>>>> 2e0eb969
 app.synth();