import * as path from 'path';
import { CustomResource, CustomResourceProvider } from '@aws-cdk/aws-cloudformation';
import * as lambda from '@aws-cdk/aws-lambda';
import { Duration, Names, Stack } from '@aws-cdk/core';
<<<<<<< HEAD
import { Construct } from 'constructs';
=======
>>>>>>> b16ea9fe
import { Cluster } from './cluster';
import { KubectlLayer } from './kubectl-layer';

// keep this import separate from other imports to reduce chance for merge conflicts with v2-main
// eslint-disable-next-line no-duplicate-imports, import/order
import { Construct } from '@aws-cdk/core';

/**
 * Helm Chart options.
 */

export interface HelmChartOptions {
  /**
   * The name of the chart.
   */
  readonly chart: string;

  /**
   * The name of the release.
   * @default - If no release name is given, it will use the last 63 characters of the node's unique id.
   */
  readonly release?: string;

  /**
   * The chart version to install.
   * @default - If this is not specified, the latest version is installed
   */
  readonly version?: string;

  /**
   * The repository which contains the chart. For example: https://kubernetes-charts.storage.googleapis.com/
   * @default - No repository will be used, which means that the chart needs to be an absolute URL.
   */
  readonly repository?: string;

  /**
   * The Kubernetes namespace scope of the requests.
   * @default default
   */
  readonly namespace?: string;

  /**
   * The values to be used by the chart.
   * @default - No values are provided to the chart.
   */
  readonly values?: {[key: string]: any};
}

/**
 * Helm Chart properties.
 */
export interface HelmChartProps extends HelmChartOptions {
  /**
   * The EKS cluster to apply this configuration to.
   *
   * [disable-awslint:ref-via-interface]
   */
  readonly cluster: Cluster;
}

/**
 * Represents a helm chart within the Kubernetes system.
 *
 * Applies/deletes the resources using `kubectl` in sync with the resource.
 */
export class HelmChart extends Construct {
  /**
   * The CloudFormation reosurce type.
   */
  public static readonly RESOURCE_TYPE = 'Custom::AWSCDK-EKS-HelmChart';

  constructor(scope: Construct, id: string, props: HelmChartProps) {
    super(scope, id);

    const stack = Stack.of(this);

    // we maintain a single manifest custom resource handler for each cluster
    const handler = this.getOrCreateHelmChartHandler(props.cluster);
    if (!handler) {
      throw new Error('Cannot define a Helm chart on a cluster with kubectl disabled');
    }

    new CustomResource(this, 'Resource', {
      provider: CustomResourceProvider.lambda(handler),
      resourceType: HelmChart.RESOURCE_TYPE,
      properties: {
        Release: props.release || Names.uniqueId(this).slice(-63).toLowerCase(), // Helm has a 63 character limit for the name
        Chart: props.chart,
        Version: props.version,
        Values: (props.values ? stack.toJsonString(props.values) : undefined),
        Namespace: props.namespace || 'default',
        Repository: props.repository,
      },
    });
  }

  private getOrCreateHelmChartHandler(cluster: Cluster): lambda.IFunction | undefined {
    if (!cluster.kubectlEnabled) {
      return undefined;
    }

    let handler = cluster.node.tryFindChild('HelmChartHandler') as lambda.IFunction;
    if (!handler) {
      handler = new lambda.Function(cluster, 'HelmChartHandler', {
        code: lambda.Code.fromAsset(path.join(__dirname, 'helm-chart')),
        runtime: lambda.Runtime.PYTHON_3_7,
        handler: 'index.handler',
        timeout: Duration.minutes(15),
        layers: [KubectlLayer.getOrCreate(this, { version: '2.0.0-beta1' })],
        memorySize: 256,
        environment: {
          CLUSTER_NAME: cluster.clusterName,
        },

        // NOTE: we must use the default IAM role that's mapped to "system:masters"
        // as the execution role of this custom resource handler. This is the only
        // way to be able to interact with the cluster after it's been created.
        role: cluster._defaultMastersRole,
      });
    }
    return handler;
  }
}<|MERGE_RESOLUTION|>--- conflicted
+++ resolved
@@ -2,16 +2,12 @@
 import { CustomResource, CustomResourceProvider } from '@aws-cdk/aws-cloudformation';
 import * as lambda from '@aws-cdk/aws-lambda';
 import { Duration, Names, Stack } from '@aws-cdk/core';
-<<<<<<< HEAD
-import { Construct } from 'constructs';
-=======
->>>>>>> b16ea9fe
 import { Cluster } from './cluster';
 import { KubectlLayer } from './kubectl-layer';
 
 // keep this import separate from other imports to reduce chance for merge conflicts with v2-main
 // eslint-disable-next-line no-duplicate-imports, import/order
-import { Construct } from '@aws-cdk/core';
+import { Construct } from 'constructs';
 
 /**
  * Helm Chart options.
