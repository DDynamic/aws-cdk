import '@aws-cdk/assert-internal/jest';
import { ABSENT, MatchStyle, ResourcePart, anything, arrayWith } from '@aws-cdk/assert-internal';
import * as iam from '@aws-cdk/aws-iam';
import * as firehose from '@aws-cdk/aws-kinesisfirehose';
import * as logs from '@aws-cdk/aws-logs';
import * as s3 from '@aws-cdk/aws-s3';
import * as cdk from '@aws-cdk/core';
import * as firehosedestinations from '../lib';
import { S3Bucket } from '../lib';

describe('S3 destination', () => {
  let stack: cdk.Stack;
  let bucket: s3.IBucket;
  let destinationRole: iam.IRole;

  beforeEach(() => {
    stack = new cdk.Stack();
    bucket = new s3.Bucket(stack, 'Bucket');
    destinationRole = new iam.Role(stack, 'Destination Role', {
      assumedBy: new iam.ServicePrincipal('firehose.amazonaws.com'),
    });
  });

  it('provides defaults when no configuration is provided', () => {
    new firehose.DeliveryStream(stack, 'DeliveryStream', {
      destinations: [new firehosedestinations.S3Bucket(bucket, { role: destinationRole })],
    });

    expect(stack).toHaveResource('AWS::KinesisFirehose::DeliveryStream', {
      ExtendedS3DestinationConfiguration: {
        BucketARN: stack.resolve(bucket.bucketArn),
        CloudWatchLoggingOptions: {
          Enabled: true,
          LogGroupName: anything(),
          LogStreamName: anything(),
        },
        RoleARN: stack.resolve(destinationRole.roleArn),
      },
    });
    expect(stack).toHaveResource('AWS::Logs::LogGroup');
    expect(stack).toHaveResource('AWS::Logs::LogStream');
  });

  it('creates a role when none is provided', () => {

    new firehose.DeliveryStream(stack, 'DeliveryStream', {
      destinations: [new firehosedestinations.S3Bucket(bucket)],
    });

    expect(stack).toHaveResourceLike('AWS::KinesisFirehose::DeliveryStream', {
      ExtendedS3DestinationConfiguration: {
        RoleARN: {
          'Fn::GetAtt': [
            'DeliveryStreamS3DestinationRoleD96B8345',
            'Arn',
          ],
        },
      },
    });
    expect(stack).toMatchTemplate({
      ['DeliveryStreamS3DestinationRoleD96B8345']: {
        Type: 'AWS::IAM::Role',
      },
    }, MatchStyle.SUPERSET);
  });

  it('grants read/write access to the bucket', () => {
    const destination = new firehosedestinations.S3Bucket(bucket, { role: destinationRole });

    new firehose.DeliveryStream(stack, 'DeliveryStream', {
      destinations: [destination],
    });

    expect(stack).toHaveResourceLike('AWS::IAM::Policy', {
      Roles: [stack.resolve(destinationRole.roleName)],
      PolicyDocument: {
        Statement: [
          {
            Action: [
              's3:GetObject*',
              's3:GetBucket*',
              's3:List*',
              's3:DeleteObject*',
              's3:PutObject*',
              's3:Abort*',
            ],
            Effect: 'Allow',
            Resource: [
              stack.resolve(bucket.bucketArn),
              { 'Fn::Join': ['', [stack.resolve(bucket.bucketArn), '/*']] },
            ],
          },
        ],
      },
    });
  });

  it('bucket and log group grants are depended on by delivery stream', () => {
    const logGroup = logs.LogGroup.fromLogGroupName(stack, 'Log Group', 'evergreen');
    const destination = new firehosedestinations.S3Bucket(bucket, { role: destinationRole, logGroup });
    new firehose.DeliveryStream(stack, 'DeliveryStream', {
      destinations: [destination],
    });

    expect(stack).toHaveResourceLike('AWS::IAM::Policy', {
      PolicyName: 'DestinationRoleDefaultPolicy1185C75D',
      Roles: [stack.resolve(destinationRole.roleName)],
      PolicyDocument: {
        Statement: [
          {
            Action: [
              's3:GetObject*',
              's3:GetBucket*',
              's3:List*',
              's3:DeleteObject*',
              's3:PutObject*',
              's3:Abort*',
            ],
            Effect: 'Allow',
            Resource: [
              stack.resolve(bucket.bucketArn),
              { 'Fn::Join': ['', [stack.resolve(bucket.bucketArn), '/*']] },
            ],
          },
          {
            Action: [
              'logs:CreateLogStream',
              'logs:PutLogEvents',
            ],
            Effect: 'Allow',
            Resource: stack.resolve(logGroup.logGroupArn),
          },
        ],
      },
    });
    expect(stack).toHaveResourceLike('AWS::KinesisFirehose::DeliveryStream', {
      DependsOn: ['DestinationRoleDefaultPolicy1185C75D'],
    }, ResourcePart.CompleteDefinition);
  });

  describe('logging', () => {
    it('creates resources and configuration by default', () => {
      new firehose.DeliveryStream(stack, 'DeliveryStream', {
        destinations: [new firehosedestinations.S3Bucket(bucket)],
      });

      expect(stack).toHaveResource('AWS::Logs::LogGroup');
      expect(stack).toHaveResource('AWS::Logs::LogStream');
      expect(stack).toHaveResourceLike('AWS::KinesisFirehose::DeliveryStream', {
        ExtendedS3DestinationConfiguration: {
          CloudWatchLoggingOptions: {
            Enabled: true,
            LogGroupName: anything(),
            LogStreamName: anything(),
          },
        },
      });
    });

    it('does not create resources or configuration if disabled', () => {
      new firehose.DeliveryStream(stack, 'DeliveryStream', {
        destinations: [new firehosedestinations.S3Bucket(bucket, { logging: false })],
      });

      expect(stack).not.toHaveResource('AWS::Logs::LogGroup');
      expect(stack).toHaveResourceLike('AWS::KinesisFirehose::DeliveryStream', {
        ExtendedS3DestinationConfiguration: {
          CloudWatchLoggingOptions: ABSENT,
        },
      });
    });

    it('uses provided log group', () => {
      const logGroup = new logs.LogGroup(stack, 'Log Group');

      new firehose.DeliveryStream(stack, 'DeliveryStream', {
        destinations: [new firehosedestinations.S3Bucket(bucket, { logGroup })],
      });

      expect(stack).toCountResources('AWS::Logs::LogGroup', 1);
      expect(stack).toHaveResourceLike('AWS::KinesisFirehose::DeliveryStream', {
        ExtendedS3DestinationConfiguration: {
          CloudWatchLoggingOptions: {
            Enabled: true,
            LogGroupName: stack.resolve(logGroup.logGroupName),
            LogStreamName: anything(),
          },
        },
      });
    });

    it('throws error if logging disabled but log group provided', () => {
      const destination = new firehosedestinations.S3Bucket(bucket, { logging: false, logGroup: new logs.LogGroup(stack, 'Log Group') });

      expect(() => new firehose.DeliveryStream(stack, 'DeliveryStream', {
        destinations: [destination],
      })).toThrowError('logging cannot be set to false when logGroup is provided');
    });

    it('grants log group write permissions to destination role', () => {
      const logGroup = new logs.LogGroup(stack, 'Log Group');

      new firehose.DeliveryStream(stack, 'DeliveryStream', {
        destinations: [new firehosedestinations.S3Bucket(bucket, { logGroup, role: destinationRole })],
      });

      expect(stack).toHaveResourceLike('AWS::IAM::Policy', {
        Roles: [stack.resolve(destinationRole.roleName)],
        PolicyDocument: {
          Statement: arrayWith(
            {
              Action: [
                'logs:CreateLogStream',
                'logs:PutLogEvents',
              ],
              Effect: 'Allow',
              Resource: stack.resolve(logGroup.logGroupArn),
            },
          ),
        },
      });
    });
  });

<<<<<<< HEAD
  describe('buffering', () => {
    it('does not create configuration by default', () => {
      new firehose.DeliveryStream(stack, 'DeliveryStream', {
        destinations: [new S3Bucket(bucket)],
=======
  describe('compression', () => {
    it('configures when specified', () => {
      const destination = new firehosedestinations.S3Bucket(bucket, {
        compression: firehosedestinations.Compression.GZIP,
      });
      new firehose.DeliveryStream(stack, 'DeliveryStream', {
        destinations: [destination],
>>>>>>> 9fe4d6ad
      });

      expect(stack).toHaveResourceLike('AWS::KinesisFirehose::DeliveryStream', {
        ExtendedS3DestinationConfiguration: {
<<<<<<< HEAD
          CloudWatchLoggingOptions: {
            BufferingHints: ABSENT,
          },
        },
      });
    });

    it('creates configuration when interval and size provided', () => {
      new firehose.DeliveryStream(stack, 'DeliveryStream', {
        destinations: [new S3Bucket(bucket, {
          bufferingInterval: cdk.Duration.minutes(1),
          bufferingSize: cdk.Size.mebibytes(1),
        })],
=======
          CompressionFormat: 'GZIP',
        },
      });
    });

    it('allows custom compression types', () => {
      const destination = new firehosedestinations.S3Bucket(bucket, {
        compression: firehosedestinations.Compression.of('SNAZZY'),
      });
      new firehose.DeliveryStream(stack, 'DeliveryStream', {
        destinations: [destination],
>>>>>>> 9fe4d6ad
      });

      expect(stack).toHaveResourceLike('AWS::KinesisFirehose::DeliveryStream', {
        ExtendedS3DestinationConfiguration: {
<<<<<<< HEAD
          BufferingHints: {
            IntervalInSeconds: 60,
            SizeInMBs: 1,
          },
        },
      });
    });

    it('throws when only one of interval and size provided', () => {
      expect(() => new firehose.DeliveryStream(stack, 'DeliveryStream', {
        destinations: [new S3Bucket(bucket, {
          bufferingInterval: cdk.Duration.minutes(1),
        })],
      })).toThrowError('If bufferingInterval is specified, bufferingSize must also be specified');

      expect(() => new firehose.DeliveryStream(stack, 'DeliveryStream2', {
        destinations: [new S3Bucket(bucket, {
          bufferingSize: cdk.Size.mebibytes(1),
        })],
      })).toThrowError('If bufferingSize is specified, bufferingInterval must also be specified');
    });

    it('validates bufferingInterval', () => {
      expect(() => new firehose.DeliveryStream(stack, 'DeliveryStream', {
        destinations: [new S3Bucket(bucket, {
          bufferingInterval: cdk.Duration.seconds(30),
          bufferingSize: cdk.Size.mebibytes(1),
        })],
      })).toThrowError('Buffering interval must be between 60 and 900 seconds');

      expect(() => new firehose.DeliveryStream(stack, 'DeliveryStream2', {
        destinations: [new S3Bucket(bucket, {
          bufferingInterval: cdk.Duration.minutes(16),
          bufferingSize: cdk.Size.mebibytes(1),
        })],
      })).toThrowError('Buffering interval must be between 60 and 900 seconds');
    });

    it('validates bufferingSize', () => {
      expect(() => new firehose.DeliveryStream(stack, 'DeliveryStream', {
        destinations: [new S3Bucket(bucket, {
          bufferingInterval: cdk.Duration.minutes(1),
          bufferingSize: cdk.Size.mebibytes(0),

        })],
      })).toThrowError('Buffering size must be between 1 and 128 MBs');

      expect(() => new firehose.DeliveryStream(stack, 'DeliveryStream2', {
        destinations: [new S3Bucket(bucket, {
          bufferingInterval: cdk.Duration.minutes(1),
          bufferingSize: cdk.Size.mebibytes(256),
        })],
      })).toThrowError('Buffering size must be between 1 and 128 MBs');
    });
=======
          CompressionFormat: 'SNAZZY',
        },
      });
    });
>>>>>>> 9fe4d6ad
  });
});<|MERGE_RESOLUTION|>--- conflicted
+++ resolved
@@ -222,12 +222,6 @@
     });
   });
 
-<<<<<<< HEAD
-  describe('buffering', () => {
-    it('does not create configuration by default', () => {
-      new firehose.DeliveryStream(stack, 'DeliveryStream', {
-        destinations: [new S3Bucket(bucket)],
-=======
   describe('compression', () => {
     it('configures when specified', () => {
       const destination = new firehosedestinations.S3Bucket(bucket, {
@@ -235,26 +229,10 @@
       });
       new firehose.DeliveryStream(stack, 'DeliveryStream', {
         destinations: [destination],
->>>>>>> 9fe4d6ad
-      });
-
-      expect(stack).toHaveResourceLike('AWS::KinesisFirehose::DeliveryStream', {
-        ExtendedS3DestinationConfiguration: {
-<<<<<<< HEAD
-          CloudWatchLoggingOptions: {
-            BufferingHints: ABSENT,
-          },
-        },
-      });
-    });
-
-    it('creates configuration when interval and size provided', () => {
-      new firehose.DeliveryStream(stack, 'DeliveryStream', {
-        destinations: [new S3Bucket(bucket, {
-          bufferingInterval: cdk.Duration.minutes(1),
-          bufferingSize: cdk.Size.mebibytes(1),
-        })],
-=======
+      });
+
+      expect(stack).toHaveResourceLike('AWS::KinesisFirehose::DeliveryStream', {
+        ExtendedS3DestinationConfiguration: {
           CompressionFormat: 'GZIP',
         },
       });
@@ -266,12 +244,41 @@
       });
       new firehose.DeliveryStream(stack, 'DeliveryStream', {
         destinations: [destination],
->>>>>>> 9fe4d6ad
-      });
-
-      expect(stack).toHaveResourceLike('AWS::KinesisFirehose::DeliveryStream', {
-        ExtendedS3DestinationConfiguration: {
-<<<<<<< HEAD
+      });
+
+      expect(stack).toHaveResourceLike('AWS::KinesisFirehose::DeliveryStream', {
+        ExtendedS3DestinationConfiguration: {
+          CompressionFormat: 'SNAZZY',
+        },
+      });
+    });
+  });
+
+  describe('buffering', () => {
+    it('does not create configuration by default', () => {
+      new firehose.DeliveryStream(stack, 'DeliveryStream', {
+        destinations: [new S3Bucket(bucket)],
+      });
+
+      expect(stack).toHaveResourceLike('AWS::KinesisFirehose::DeliveryStream', {
+        ExtendedS3DestinationConfiguration: {
+          CloudWatchLoggingOptions: {
+            BufferingHints: ABSENT,
+          },
+        },
+      });
+    });
+
+    it('creates configuration when interval and size provided', () => {
+      new firehose.DeliveryStream(stack, 'DeliveryStream', {
+        destinations: [new S3Bucket(bucket, {
+          bufferingInterval: cdk.Duration.minutes(1),
+          bufferingSize: cdk.Size.mebibytes(1),
+        })],
+      });
+
+      expect(stack).toHaveResourceLike('AWS::KinesisFirehose::DeliveryStream', {
+        ExtendedS3DestinationConfiguration: {
           BufferingHints: {
             IntervalInSeconds: 60,
             SizeInMBs: 1,
@@ -326,11 +333,5 @@
         })],
       })).toThrowError('Buffering size must be between 1 and 128 MBs');
     });
-=======
-          CompressionFormat: 'SNAZZY',
-        },
-      });
-    });
->>>>>>> 9fe4d6ad
   });
 });