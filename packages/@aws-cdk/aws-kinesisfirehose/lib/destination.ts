<<<<<<< HEAD
import * as logs from '@aws-cdk/aws-logs';
import { Duration, Size } from '@aws-cdk/core';
=======
>>>>>>> 5389186e
import { Construct } from 'constructs';
import { CfnDeliveryStream } from './kinesisfirehose.generated';

/**
 * A Kinesis Data Firehose delivery stream destination configuration.
 */
export interface DestinationConfig {
  /**
   * S3 destination configuration properties.
   *
   * @default - S3 destination is not used.
   */
  readonly extendedS3DestinationConfiguration?: CfnDeliveryStream.ExtendedS3DestinationConfigurationProperty;
}

/**
 * Options when binding a destination to a delivery stream.
 */
export interface DestinationBindOptions {
}

/**
 * A Kinesis Data Firehose delivery stream destination.
 */
export interface IDestination {
  /**
   * Binds this destination to the Kinesis Data Firehose delivery stream.
   *
   * Implementers should use this method to bind resources to the stack and initialize values using the provided stream.
   */
  bind(scope: Construct, options: DestinationBindOptions): DestinationConfig;
<<<<<<< HEAD
}

/**
 * Possible compression options Kinesis Data Firehose can use to compress data on delivery.
 */
export class Compression {
  /**
   * gzip
   */
  public static readonly GZIP = new Compression('GZIP');

  /**
   * Hadoop-compatible Snappy
   */
  public static readonly HADOOP_SNAPPY = new Compression('HADOOP_SNAPPY');

  /**
   * Snappy
   */
  public static readonly SNAPPY = new Compression('Snappy');

  /**
   * Uncompressed
   */
  public static readonly UNCOMPRESSED = new Compression('UNCOMPRESSED');

  /**
   * ZIP
   */
  public static readonly ZIP = new Compression('ZIP');

  constructor(
    /**
     * String value of the Compression.
     */
    public readonly value: string,
  ) { }
}

/**
 * Generic properties for defining a delivery stream destination.
 */
export interface DestinationProps {
  /**
   * If true, log errors when data transformation or data delivery fails.
   *
   * If `logGroup` is provided, this will be implicitly set to `true`.
   *
   * @default true - errors are logged.
   */
  readonly logging?: boolean;

  /**
   * The CloudWatch log group where log streams will be created to hold error logs.
   *
   * @default - if `logging` is set to `true`, a log group will be created for you.
   */
  readonly logGroup?: logs.ILogGroup;
}

/**
 * Abstract base class that destination types can extend to benefit from methods that create generic configuration.
 */
export abstract class DestinationBase implements IDestination {
  private logGroups: { [logGroupId: string]: logs.ILogGroup } = {};

  constructor(protected readonly props: DestinationProps = {}) { }

  abstract bind(scope: Construct, options: DestinationBindOptions): DestinationConfig;

  protected createLoggingOptions(
    scope: Construct,
    deliveryStream: IDeliveryStream,
    streamId: string,
  ): CfnDeliveryStream.CloudWatchLoggingOptionsProperty | undefined {
    return this._createLoggingOptions(scope, deliveryStream, streamId, 'LogGroup', this.props.logging, this.props.logGroup);
  }

  protected createBufferingHints(bufferingInterval?: Duration, bufferingSize?: Size): CfnDeliveryStream.BufferingHintsProperty | undefined {
    if (bufferingInterval && bufferingSize) {
      if (bufferingInterval.toSeconds() < 60 || bufferingInterval.toSeconds() > 900) {
        throw new Error('Buffering interval must be between 60 and 900 seconds');
      }
      if (bufferingSize.toMebibytes() < 1 || bufferingSize.toMebibytes() > 128) {
        throw new Error('Buffering size must be between 1 and 128 MBs');
      }
      return {
        intervalInSeconds: bufferingInterval.toSeconds(),
        sizeInMBs: bufferingSize.toMebibytes(),
      };
    } else if (!bufferingInterval && bufferingSize) {
      throw new Error('If bufferingSize is specified, bufferingInterval must also be specified');
    } else if (bufferingInterval && !bufferingSize) {
      throw new Error('If bufferingInterval is specified, bufferingSize must also be specified');
    }
    return undefined;
  }

  private _createLoggingOptions(
    scope: Construct,
    deliveryStream: IDeliveryStream,
    streamId: string,
    logGroupId: string,
    logging?: boolean,
    propsLogGroup?: logs.ILogGroup,
  ): CfnDeliveryStream.CloudWatchLoggingOptionsProperty | undefined {
    if (logging === false && propsLogGroup) {
      throw new Error('logging cannot be set to false when logGroup is provided');
    }
    if (logging !== false || propsLogGroup) {
      this.logGroups[logGroupId] = this.logGroups[logGroupId] ?? propsLogGroup ?? new logs.LogGroup(scope, logGroupId);
      this.logGroups[logGroupId].grantWrite(deliveryStream);
      return {
        enabled: true,
        logGroupName: this.logGroups[logGroupId].logGroupName,
        logStreamName: this.logGroups[logGroupId].addStream(streamId).logStreamName,
      };
    }
    return undefined;
  }
=======
>>>>>>> 5389186e
}<|MERGE_RESOLUTION|>--- conflicted
+++ resolved
@@ -1,8 +1,3 @@
-<<<<<<< HEAD
-import * as logs from '@aws-cdk/aws-logs';
-import { Duration, Size } from '@aws-cdk/core';
-=======
->>>>>>> 5389186e
 import { Construct } from 'constructs';
 import { CfnDeliveryStream } from './kinesisfirehose.generated';
 
@@ -34,127 +29,4 @@
    * Implementers should use this method to bind resources to the stack and initialize values using the provided stream.
    */
   bind(scope: Construct, options: DestinationBindOptions): DestinationConfig;
-<<<<<<< HEAD
-}
-
-/**
- * Possible compression options Kinesis Data Firehose can use to compress data on delivery.
- */
-export class Compression {
-  /**
-   * gzip
-   */
-  public static readonly GZIP = new Compression('GZIP');
-
-  /**
-   * Hadoop-compatible Snappy
-   */
-  public static readonly HADOOP_SNAPPY = new Compression('HADOOP_SNAPPY');
-
-  /**
-   * Snappy
-   */
-  public static readonly SNAPPY = new Compression('Snappy');
-
-  /**
-   * Uncompressed
-   */
-  public static readonly UNCOMPRESSED = new Compression('UNCOMPRESSED');
-
-  /**
-   * ZIP
-   */
-  public static readonly ZIP = new Compression('ZIP');
-
-  constructor(
-    /**
-     * String value of the Compression.
-     */
-    public readonly value: string,
-  ) { }
-}
-
-/**
- * Generic properties for defining a delivery stream destination.
- */
-export interface DestinationProps {
-  /**
-   * If true, log errors when data transformation or data delivery fails.
-   *
-   * If `logGroup` is provided, this will be implicitly set to `true`.
-   *
-   * @default true - errors are logged.
-   */
-  readonly logging?: boolean;
-
-  /**
-   * The CloudWatch log group where log streams will be created to hold error logs.
-   *
-   * @default - if `logging` is set to `true`, a log group will be created for you.
-   */
-  readonly logGroup?: logs.ILogGroup;
-}
-
-/**
- * Abstract base class that destination types can extend to benefit from methods that create generic configuration.
- */
-export abstract class DestinationBase implements IDestination {
-  private logGroups: { [logGroupId: string]: logs.ILogGroup } = {};
-
-  constructor(protected readonly props: DestinationProps = {}) { }
-
-  abstract bind(scope: Construct, options: DestinationBindOptions): DestinationConfig;
-
-  protected createLoggingOptions(
-    scope: Construct,
-    deliveryStream: IDeliveryStream,
-    streamId: string,
-  ): CfnDeliveryStream.CloudWatchLoggingOptionsProperty | undefined {
-    return this._createLoggingOptions(scope, deliveryStream, streamId, 'LogGroup', this.props.logging, this.props.logGroup);
-  }
-
-  protected createBufferingHints(bufferingInterval?: Duration, bufferingSize?: Size): CfnDeliveryStream.BufferingHintsProperty | undefined {
-    if (bufferingInterval && bufferingSize) {
-      if (bufferingInterval.toSeconds() < 60 || bufferingInterval.toSeconds() > 900) {
-        throw new Error('Buffering interval must be between 60 and 900 seconds');
-      }
-      if (bufferingSize.toMebibytes() < 1 || bufferingSize.toMebibytes() > 128) {
-        throw new Error('Buffering size must be between 1 and 128 MBs');
-      }
-      return {
-        intervalInSeconds: bufferingInterval.toSeconds(),
-        sizeInMBs: bufferingSize.toMebibytes(),
-      };
-    } else if (!bufferingInterval && bufferingSize) {
-      throw new Error('If bufferingSize is specified, bufferingInterval must also be specified');
-    } else if (bufferingInterval && !bufferingSize) {
-      throw new Error('If bufferingInterval is specified, bufferingSize must also be specified');
-    }
-    return undefined;
-  }
-
-  private _createLoggingOptions(
-    scope: Construct,
-    deliveryStream: IDeliveryStream,
-    streamId: string,
-    logGroupId: string,
-    logging?: boolean,
-    propsLogGroup?: logs.ILogGroup,
-  ): CfnDeliveryStream.CloudWatchLoggingOptionsProperty | undefined {
-    if (logging === false && propsLogGroup) {
-      throw new Error('logging cannot be set to false when logGroup is provided');
-    }
-    if (logging !== false || propsLogGroup) {
-      this.logGroups[logGroupId] = this.logGroups[logGroupId] ?? propsLogGroup ?? new logs.LogGroup(scope, logGroupId);
-      this.logGroups[logGroupId].grantWrite(deliveryStream);
-      return {
-        enabled: true,
-        logGroupName: this.logGroups[logGroupId].logGroupName,
-        logStreamName: this.logGroups[logGroupId].addStream(streamId).logStreamName,
-      };
-    }
-    return undefined;
-  }
-=======
->>>>>>> 5389186e
 }