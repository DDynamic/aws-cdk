--- conflicted
+++ resolved
@@ -76,7 +76,7 @@
   },
   "license": "Apache-2.0",
   "devDependencies": {
-    "@aws-cdk/assert-internal": "0.0.0",
+    "@aws-cdk/assertions": "0.0.0"
     "@aws-cdk/aws-sns": "0.0.0",
     "@aws-cdk/aws-sqs": "0.0.0",
     "@aws-cdk/cdk-build-tools": "0.0.0",
@@ -85,16 +85,7 @@
     "@aws-cdk/pkglint": "0.0.0",
     "@types/jest": "^26.0.24",
     "aws-sdk": "^2.848.0",
-<<<<<<< HEAD
-    "cdk-build-tools": "0.0.0",
-    "cdk-integ-tools": "0.0.0",
-    "cfn2ts": "0.0.0",
-    "jest": "^26.6.3",
-    "pkglint": "0.0.0",
-    "@aws-cdk/assertions": "0.0.0"
-=======
     "jest": "^26.6.3"
->>>>>>> d6afdaf4
   },
   "dependencies": {
     "@aws-cdk/aws-cloudwatch": "0.0.0",
